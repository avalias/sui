--- conflicted
+++ resolved
@@ -30,11 +30,7 @@
 
     let committee = Committee::new(committee_config.voting_rights());
 
-<<<<<<< HEAD
-    let mut state = AuthorityState::new_shard(
-=======
     let state = AuthorityState::new(
->>>>>>> 1a9bdf4f
         committee,
         server_config.authority.address,
         server_config.key.copy(),
@@ -42,31 +38,18 @@
     );
 
     // Load initial states
-<<<<<<< HEAD
-    for initial_state_cfg_entry in &initial_accounts_config.config {
-        let address = &initial_state_cfg_entry.address;
-
-        for object_id in initial_state_cfg_entry
-            .object_ids
-            .iter()
-            .filter(|oid| AuthorityState::get_shard(num_shards, oid) == shard)
-        {
-            let object = Object::with_id_owner_for_testing(*object_id, *address);
-
-            state.init_order_lock(object.to_object_reference());
-            state.insert_object(object);
-        }
-    }
-=======
     let mut rt = Runtime::new().unwrap();
     rt.block_on(async {
-        for (address, object_id) in &initial_accounts_config.accounts {
-            let mut client = Object::with_id_for_testing(*object_id);
-            client.transfer(*address);
-            state.insert_object(client).await;
+        for initial_state_cfg_entry in &initial_accounts_config.config {
+            let address = &initial_state_cfg_entry.address;
+            for object_id in &initial_state_cfg_entry.object_ids {
+                let object = Object::with_id_owner_for_testing(*object_id, *address);
+
+                state.init_order_lock(object.to_object_reference()).await;
+                state.insert_object(object).await;
+            }
         }
     });
->>>>>>> 1a9bdf4f
 
     network::Server::new(
         server_config.authority.network_protocol,
